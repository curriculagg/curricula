--- conflicted
+++ resolved
@@ -15,8 +15,6 @@
 def make_report_name(target_path: Path, extension: str) -> str:
     """Generate a report file name."""
 
-<<<<<<< HEAD
-=======
     return f"{target_path.parts[-1]}.report.{extension}"
 
 
@@ -54,7 +52,6 @@
         raise PluginException("Output file or directory must be specified!")
 
 
->>>>>>> d10b9247
 class GradePlugin(Plugin):
     """Implement grade plugin."""
 
@@ -85,20 +82,12 @@
 
         summarize_parser = subparsers.add_parser("summarize")
         summarize_parser.add_argument("reports", help="the directory containing the grade reports")
-<<<<<<< HEAD
 
-        format_parser = subparsers.add_parser("format")
-        format_parser.add_argument("template", help="report template path")
-        format_parser.add_argument("reports", help="reports directory")
-        format_parser.add_argument("submissions", help="submissions to write reports to")
-=======
-        
         compare_parser = subparsers.add_parser("compare")
         to_group = compare_parser.add_mutually_exclusive_group(required=True)
         to_group.add_argument("-f", "--file", help="output file for single report")
         to_group.add_argument("-d", "--directory", help="where to write reports to if batched")
         compare_parser.add_argument("report", help="the report to compare")
->>>>>>> d10b9247
 
     @classmethod
     def main(cls, parser: argparse.ArgumentParser, args: argparse.Namespace):
@@ -142,37 +131,6 @@
         """Run a batch of reports."""
 
         manager = Manager.load(grading_path)
-<<<<<<< HEAD
-        command = options.pop("command")
-
-        if command == "run":
-            output_path = Path(options.pop("report"))
-            reports = manager.run(Path(options.pop("target")), **options)
-            with output_path.open("w") as file:
-                data = {problem_short: report.dump() for problem_short, report in reports.items()}
-                json.dump(data, file, indent=2)
-
-        elif command == "batch":
-            output_path = Path(options.pop("reports"))
-            output_path.mkdir(parents=True, exist_ok=True)
-            for target_path, reports in manager.run_batch(map(Path, options.pop("targets")), **options):
-                with output_path.joinpath(f"{target_path.parts[-1]}.json").open("w") as file:
-                    data = {problem_short: report.dump() for problem_short, report in reports.items()}
-                    json.dump(data, file, indent=2)
-
-        elif command == "summarize":
-            reports_path = Path(options.pop("reports"))
-            summarize(grading_path, reports_path)
-
-        elif command == "format":
-            template_path = Path(options.pop("template"))
-            reports_path = Path(options.pop("reports"))
-            submissions_path = Path(options.pop("submissions"))
-            for report_path in reports_path.glob("*.json"):
-                report = format_report_markdown(grading_path, template_path, report_path)
-                username = report_path.parts[-1].rsplit(".")[0]
-                submissions_path.joinpath(username, f"{username}.correction.md").write_text(report)
-=======
         for target_path, reports in manager.run_batch(target_paths, **options):
             with file_from_options(options, make_report_name(target_path, "json"), batch=True) as file:
                 dump_reports(reports, file)
@@ -215,5 +173,4 @@
 
         report_path = Path(options.pop("report"))
         with file_from_options(options, change_extension(report_path, "compare.html"), batch=False) as file:
-            file.write(compare_output(report_path))
->>>>>>> d10b9247
+            file.write(compare_output(report_path))