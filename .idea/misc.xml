<?xml version="1.0" encoding="UTF-8"?>
<project version="4">
  <component name="JavaScriptSettings">
    <option name="languageLevel" value="ES6" />
  </component>
<<<<<<< HEAD
  <component name="ProjectRootManager" version="2" project-jdk-name="Python 3.7 (curricula-DLl6xUTj)" project-jdk-type="Python SDK" />
=======
  <component name="ProjectRootManager" version="2" project-jdk-name="Python 3.7 (curricula-xzhKVs6h)" project-jdk-type="Python SDK" />
>>>>>>> 4210ca67
  <component name="PyPackaging">
    <option name="earlyReleasesAsUpgrades" value="true" />
  </component>
</project><|MERGE_RESOLUTION|>--- conflicted
+++ resolved
@@ -3,11 +3,7 @@
   <component name="JavaScriptSettings">
     <option name="languageLevel" value="ES6" />
   </component>
-<<<<<<< HEAD
   <component name="ProjectRootManager" version="2" project-jdk-name="Python 3.7 (curricula-DLl6xUTj)" project-jdk-type="Python SDK" />
-=======
-  <component name="ProjectRootManager" version="2" project-jdk-name="Python 3.7 (curricula-xzhKVs6h)" project-jdk-type="Python SDK" />
->>>>>>> 4210ca67
   <component name="PyPackaging">
     <option name="earlyReleasesAsUpgrades" value="true" />
   </component>
